"""
Utility functions for binary options trading operations.
Handles time conversions, configuration loading, and safe trading operations.
"""

import os
import json
import asyncio
import logging
from logging import RootLogger
import re
import numpy as np
import pandas as pd
import matplotlib.pyplot as plt

import pytz
from datetime import datetime, timedelta
from typing import Optional, Union, Dict, Any
from zoneinfo import ZoneInfo
from pathlib import Path
from telethon import TelegramClient
from BinaryOptionsToolsV2.tracing import start_logs

# Type aliases
TimeOffset = Union[int, float]
JsonDict = Dict[str, Any]

# Constants
VALID_TIMEZONES = {
    -5: 'America/Chicago',  # UTC-5
    -4: 'America/New_York',  # UTC-4
    -3: 'America/Sao_Paulo',  # UTC-3
    +7: 'Asia/Bangkok', # UTC+7
    +3: 'Africa/Nairobi' # UTC+3
}

<<<<<<< HEAD
TRADE_EXECUTION_BUFFER: float = 0.5  # Seconds to subtract from wait time for API preparation
ROOT_PATH = Path(__file__).parents[1]
CONFIG_PATH = f'{ROOT_PATH}/assets/telegramCredentials.json'
=======
TRADE_EXECUTION_BUFFER: float = -0.  # Seconds to subtract from wait time for API preparation
ROOT_PATH = Path(__file__).parents[1]
CONFIG_PATH = f'{ROOT_PATH}/assets/env/telegramCredentials.json'
>>>>>>> 8d181b83


class TimeZoneError(ValueError):
    """Custom exception for timezone-related errors."""
    pass


def get_wait_time(entry_time_str: str, timezone_offset: TimeOffset = -4) -> Optional[float]:
    """
    Calculate wait time until specified entry time in given timezone.

    Args:
        entry_time_str: Time string in "HH:MM" format
        timezone_offset: Timezone offset (-3 or -4)

    Returns:
        Seconds to wait, or None if target time has already passed

    Raises:
        TimeZoneError: If timezone offset is invalid
        ValueError: If time string format is invalid
    """
    if timezone_offset not in VALID_TIMEZONES:
        raise TimeZoneError(f"Timezone offset must be one of: {list(VALID_TIMEZONES.keys())}")

    try:
        hour, minute = map(int, entry_time_str.split(':'))
        if not (0 <= hour <= 23 and 0 <= minute <= 59):
            raise ValueError
    except ValueError:
        raise ValueError("Time must be in HH:MM format (24-hour)")

    # Get current time in target timezone
    target_tz = ZoneInfo(VALID_TIMEZONES[timezone_offset])
    now = datetime.now(target_tz)

    # Create target time for today
    target_time = now.replace(hour=hour, minute=minute, second=0, microsecond=0)

    # If target time has passed, return None
    if target_time <= now:
        return None

    return (target_time - now).total_seconds()


async def waiting_time(entry_time: str, timezone_offset: TimeOffset = -4) -> bool:
    """
    Wait until the specified entry time accounting for timezone offset.

    Args:
        entry_time: Time string in "HH:MM" format
        timezone_offset: Timezone offset (-3 or -4)

    Returns:
        bool: True if wait completed successfully, False if time already passed or error occurred
    """
    try:
        wait_seconds = get_wait_time(entry_time, timezone_offset)
        if wait_seconds is None:
            logging.warning(f"Entry time has already passed : {entry_time}")
            return False

        adjusted_wait = max(0, wait_seconds + TRADE_EXECUTION_BUFFER) if wait_seconds > TRADE_EXECUTION_BUFFER else 0
        logging.info(f"Waiting {adjusted_wait:.2f} seconds...")
        await asyncio.sleep(adjusted_wait)
        return True

    except TimeZoneError as e:
        logging.error(f"Invalid timezone: {e}")
        return False
    except ValueError as e:
        logging.error(f"Invalid time format: {e}")
        return False
    except Exception as e:
        logging.error(f"Unexpected error during wait: {e}")
        return False


def get_telegram_credentials() -> JsonDict:
    """
    Load Telegram API credentials from configuration file.

    Returns:
        dict: Telegram credentials containing 'id' and 'hash'

    Raises:
        FileNotFoundError: If credentials file doesn't exist
        json.JSONDecodeError: If credentials file is invalid JSON
        KeyError: If required credentials are missing
    """
    try:
        with open(CONFIG_PATH, 'r', encoding='utf-8') as f:
            credentials = json.load(f)

        # Validate required fields
        if not all(key in credentials for key in ['id', 'hash']):
            raise KeyError("Missing required credentials (id or hash)")

        return credentials
    except FileNotFoundError:
        logging.error(f"Credentials file not found: {CONFIG_PATH}")
        raise
    except json.JSONDecodeError:
        logging.error("Invalid JSON in credentials file")
        raise
    except Exception as e:
        logging.error(f"Error loading credentials: {e}")
        raise


async def safe_trade(pocket_option: Any, channel: str, check_win: bool = False) -> Optional[str]:
    """
    Execute a trade operation with error handling.

    Args:
        pocket_option: PocketOption instance
        channel: Trading channel identifier
        check_win: Whether to check for win status

    Returns:
        str: Trade ID if successful, None if failed
    """
    try:
        return await pocket_option.trade(channel, check_win)
    except Exception as e:
        logging.error(f"Trade execution failed: {e}")
        return None


def setup_logging(session_name: str) -> None:
    """Configure logging settings."""
    logging.basicConfig(
        format='[%(levelname)s %(asctime)s] %(name)s: %(message)s',
        level=logging.INFO
    )
    start_logs(
        path=f"{ROOT_PATH}/logs/{session_name}/",
        level="INFO",
        terminal=False
    )


def load_chats() -> Dict[str, Any]:
    """Load monitored chat configurations."""
    with open(f'{ROOT_PATH}/assets/env/chats.json', 'r', encoding='utf-8') as f:
        return json.loads(f.read())


def load_credentials() -> Dict[str, str]:
    """Load Telegram API credentials."""
    credentials = get_telegram_credentials()
    if not credentials.get('id') or not credentials.get('hash'):
        raise ValueError("Empty Telegram credentials")
    return credentials


def setup_client(session_name, id, hash) -> TelegramClient:
    """Initialize and configure Telegram client."""
    return TelegramClient(
        f'{session_name}-codeanywhere',
        id,
        hash
    )


async def find_trade_in_opened_deals(pocket_option: any, channel: str, need_data: bool = False) -> Optional[str]:
    """
    Find the trade ID in the list of opened deals.

    Args:
        channel: Channel identifier

    Returns:
        Optional[str]: Trade ID if found, None otherwise
    """
    channel_data = pocket_option.get_channel_data(channel)
    opened_deals = await pocket_option.get_opened_deals()

    if not opened_deals:
        logging.error('No opened deals found')
        return None

    for deal in opened_deals:
        if deal.get('asset') == channel_data.get('asset') and deal.get('amount') == channel_data.get('amount'):
            return deal.get('id') if not need_data else deal
    return None


async def find_trade_in_closed_deals(pocket_option: any, trade_id: str) -> Optional[Dict[str, Any]]:
    """
    Find the trade result in the list of closed deals.

    Args:
        trade_id: Trade identifier

    Returns:
        Optional[Dict[str, Any]]: Trade data if found, None otherwise
    """
    closed_deals = await pocket_option.get_closed_deals()

    if not closed_deals:
        logging.error('No closed deals found')
        return None

    for deal in closed_deals:
        if deal.get('id') == trade_id:
            return deal
    return None


async def get_trade_result(pocket_option: any, trade_id: str) -> Optional[Dict[str, Any]]:
    """
    Get the result of a specific trade.

    Args:
        trade_id: Trade identifier
        need_timeout:
            Set to True to wait for timeout for newly placed trades
            Set to False if the trades has already placed for some times

    Returns:
        Optional[Dict[str, Any]]: Trade result data if found, None otherwise
    """
    try:
        return await pocket_option.get_trade_data(trade_id)
    except Exception as e:
        logging.warning(f'Trade data not found with check_win: {str(e)}')


def determine_trade_result(trade_data: Dict[str, Any]) -> str:
    """
    Determine the result of a trade.

    Args:
        trade_data: Trade data dictionary

    Returns:
        str: Trade result ('win', 'lose', 'draw')
    """
    if 'result' in trade_data:
        return trade_data.get('result', 'lose')
    if 'profit' in trade_data:
        return 'win' if trade_data.get('profit') > 0 else 'lose'
    else:
        return trade_data


async def wait_until_close_timestamp(close_timestamp: int, waiting_second: int = 10, timezone_offset: int = 3, additional_offset: int = 2):
    """
    Wait until {waiting_second} seconds before the close timestamp, adjusted for the given time zone and additional offset.

    Args:
        close_timestamp (int): The close timestamp in seconds since the epoch.
        timezone_offset (int): The time zone offset in hours.
        additional_offset (int): Additional offset in hours to adjust the timestamp.
    """
    # Convert the timestamp to a datetime object
    target_time = datetime.fromtimestamp(close_timestamp, pytz.utc)

    # Adjust the time zone
    target_time = target_time.astimezone(pytz.FixedOffset(timezone_offset * 60))

    # Subtract the additional offset
    target_time -= timedelta(hours=additional_offset)

    # Subtract 10 seconds
    target_time -= timedelta(seconds=waiting_second)

    logging.info(f'TargetTime : {target_time}')

    # Calculate the wait time
    now = datetime.now(pytz.utc).astimezone(pytz.FixedOffset(timezone_offset * 60))
    wait_time = (target_time - now).total_seconds()

    logging.info(f'WaitTime : {wait_time}')

    if wait_time > 0:
        await asyncio.sleep(wait_time)

def filter_keys_by_allowed_list(all_keys, allowed_keys):
    # Return only keys that are in the allowed list
    return [key for key in all_keys if key in allowed_keys]

def check_other_asset(message: str):
    ASSETS_DICT = {
        'ADA-USD_otc': r'Cardano.*(\(?OTC\)?)?',
        'AVAX_otc': r'Avalanche.*(\(?OTC\)?)?',
        'AMZN_otc': r'Amazon.*(\(?OTC\)?)?',
        'AUS200_otc': r'AUS 200.*(\(?OTC\)?)?',
        'BABA_otc': r'Alibaba.*(\(?OTC\)?)?',
        'BITB_otc': r'Bitcoin ETF.*(\(?OTC\)?)?',
        'BNB-USD_otc': r'BNB.*(\(?OTC\)?)?',
        'BTCUSD_otc': r'Bitcoin.*(\(?OTC\)?)?',
        'CITI_otc': r'Citigroup Inc.*(\(?OTC\)?)?',
        'CITI_otc': r'Citigroup.*(\(?OTC\)?)?',
        'D30EUR_otc': r'D30EUR.*(\(?OTC\)?)?',
        'DJI30_otc': r'DJI30.*(\(?OTC\)?)?',
        'DOGE_otc': r'Dogecoin.*(\(?OTC\)?)?',
        'DOTUSD_otc': r'Polkadot.*(\(?OTC\)?)?',
        'E35EUR_otc': r'E35EUR.*(\(?OTC\)?)?',
        'E50EUR_otc': r'E50EUR.*(\(?OTC\)?)?',
        'ETHUSD_otc': r'Ethereum.*(\(?OTC\)?)?',
        'F40EUR_otc': r'F40EUR.*(\(?OTC\)?)?',
        'FDX_otc': r'FedEx.*(\(?OTC\)?)?',
        'JNJ_otc': r'Johnson & Johnson.*(\(?OTC\)?)?',
        'JPN225_otc': r'JPN225.*(\(?OTC\)?)?',
        'LINK_otc': r'Chainlink.*(\(?OTC\)?)?',
        'LTCUSD_otc': r'Litecoin.*(\(?OTC\)?)?',
        'MATIC_otc': r'Polygon.*(\(?OTC\)?)?',
        'MSFT_otc': r'Microsoft.*(\(?OTC\)?)?',
        'NFLX_otc': r'Netflix.*(\(?OTC\)?)?',
        'NASUSD_otc': r'US100.*(\(?OTC\)?)?',
        'SOL-USD_otc': r'Solana.*(\(?OTC\)?)?',
        'SP500_otc': r'SP500.*(\(?OTC\)?)?',
        'TON-USD_otc': r'Toncoin.*(\(?OTC\)?)?',
        'TRX-USD_otc': r'TRON.*(\(?OTC\)?)?',
        'TWITTER_otc': r'Twitter.*(\(?OTC\)?)?',
        'UKBrent_otc': r'Brent Oil.*(\(?OTC\)?)?',
        'USCrude_otc': r'WTI Crude Oil.*(\(?OTC\)?)?',
        'VISA_otc': r'VISA.*(\(?OTC\)?)?',
        'XAGUSD_otc': r'Silver.*(\(?OTC\)?)?',
        'XAUUSD_otc': r'Gold.*(\(?OTC\)?)?',
        'XNGUSD_otc': r'Natural Gas.*(\(?OTC\)?)?',
        'XPDUSD_otc': r'Palladium spot.*(\(?OTC\)?)?',
        'XPTUSD_otc': r'Platinum spot.*(\(?OTC\)?)?',
        'XPRUSD_otc': r'American Express.*(\(?OTC\)?)?',
        '#AAPL_otc': r'Apple.*(\(?OTC\)?)?',
        '#AXP_otc': r'American Express.*(\(?OTC\)?)?',
        '#CSCO_otc': r'Cisco.*(\(?OTC\)?)?',
        '#FB_otc': r'FACEBOOK(?: INC)?.*(\(?OTC\)?)?',
        '#INTC_otc': r'Intel.*(\(?OTC\)?)?',
        '#JNJ_otc': r'Johnson & Johnson.*(\(?OTC\)?)?',
        '#MCD_otc': r"McDonald's.*(\(?OTC\)?)?",
        '#MCD_otc': r"MCDONALD.*(\(?OTC\)?)?",
        '#MSFT_otc': r'Microsoft.*(\(?OTC\)?)?',
        '#PFE_otc': r'Pfizer Inc.*(\(?OTC\)?)?',
        '#TSLA_otc': r'Tesla.*(\(?OTC\)?)?',
        '#XOM_otc': r'ExxonMobil.*(\(?OTC\)?)?',
        '#XOM_otc': r'Exxon Mobile.*(\(?OTC\)?)?'
    }

    for value, regex in ASSETS_DICT.items():
        asset_match = re.search(regex, message, re.IGNORECASE)
        if asset_match:
            if not 'OTC' in asset_match.group():
                value = value.replace('_otc', '')
            
            return value
    return None

def find_levels(df, is_support: bool, window_size: int = 5, tolerance: float = 0.005):
    """
    Finds horizontal support or resistance levels by identifying and clustering pivot points.
    
    Args:
        df (pd.DataFrame): DataFrame with 'high' and 'low' columns.
        is_support (bool): True to find support levels, False for resistance.
        window_size (int): The number of candles on each side of a pivot to check.
        tolerance (float): The percentage tolerance to group nearby levels.

    Returns:
        list: A list of identified level prices.
    """
    if is_support:
        price_col = 'low'
        # A pivot low is a low with 'window_size' lower lows on both sides
        pivots = df[price_col] == df[price_col].rolling(window_size * 2 + 1, center=True).min()
    else:
        price_col = 'high'
        # A pivot high is a high with 'window_size' higher highs on both sides
        pivots = df[price_col] == df[price_col].rolling(window_size * 2 + 1, center=True).max()
        
    pivot_prices = df[pivots][price_col]
    if pivot_prices.empty:
        return []

    # Cluster the pivot prices
    levels = []
    for price in pivot_prices:
        is_new_level = True
        for i, level in enumerate(levels):
            if abs(level - price) / price < tolerance:
                # Price is close to an existing level, update the level to the average
                levels[i] = (level * (df[price_col] == level).sum() + price) / ((df[price_col] == level).sum() + 1)
                is_new_level = False
                break
        if is_new_level:
            levels.append(price)
            
    return sorted(levels)

def find_trend_lines(df, is_support: bool, window_size: int = 5, tolerance: float = 0.01):
    """
    Finds trend lines by connecting pivot points.
    
    Args:
        df (pd.DataFrame): DataFrame with 'high', 'low', 'open', 'close'.
        is_support (bool): True to find support trend lines (connecting lows), False for resistance (connecting highs).
        window_size (int): The window size for pivot detection.
        tolerance (float): The percentage tolerance for a point to be considered on the line.

    Returns:
        list: A list of dictionaries, where each dict represents a trend line 
              with 'points' (indices and prices) and 'slope'.
    """
    if is_support:
        price_col = 'low'
        pivots_idx = df.index[df[price_col] == df[price_col].rolling(window_size * 2 + 1, center=True).min()]
    else:
        price_col = 'high'
        pivots_idx = df.index[df[price_col] == df[price_col].rolling(window_size * 2 + 1, center=True).max()]

    if len(pivots_idx) < 2:
        return []

    trend_lines = []
    # Check all combinations of 2 pivots
    for i in range(len(pivots_idx)):
        for j in range(i + 1, len(pivots_idx)):
            p1_idx, p2_idx = pivots_idx[i], pivots_idx[j]
            p1_price, p2_price = df[price_col].loc[p1_idx], df[price_col].loc[p2_idx]
            
            # Calculate slope
            slope = (p2_price - p1_price) / (p2_idx - p1_idx)
            
            # Check for a third pivot point that confirms the trend line
            touches = [{'idx': p1_idx, 'price': p1_price}, {'idx': p2_idx, 'price': p2_price}]
            
            # Check if price violates the line between the two points
            is_violated = False
            for k in range(p1_idx + 1, p2_idx):
                line_price_at_k = p1_price + slope * (k - p1_idx)
                if is_support and df['low'].loc[k] < line_price_at_k:
                    is_violated = True
                    break
                elif not is_support and df['high'].loc[k] > line_price_at_k:
                    is_violated = True
                    break
            if is_violated:
                continue

            for k_idx in pivots_idx:
                if k_idx not in [p1_idx, p2_idx]:
                    line_price_at_k = p1_price + slope * (k_idx - p1_idx)
                    # Check if the pivot is close to the line
                    if abs(df[price_col].loc[k_idx] - line_price_at_k) / line_price_at_k < tolerance:
                         touches.append({'idx': k_idx, 'price': df[price_col].loc[k_idx]})
            
            # A valid trend line needs at least 3 touches
            if len(touches) >= 3:
                # Sort touches by index
                touches = sorted(touches, key=lambda x: x['idx'])
                trend_lines.append({'points': touches, 'slope': slope})
    
    # Optional: Filter out redundant lines (lines that are too similar)
    # This part can be complex, for now we return all valid 3+ touch lines.
    
    return trend_lines

def analyze_market_structure(df: pd.DataFrame, window_size: int = 5, tolerance_horiz: float = 0.005, tolerance_trend: float = 0.01):
    """
    Analyzes the dataframe to find all S/R levels, flips, and trend lines and returns them in a structured dictionary.
    
    Args:
        df (pd.DataFrame): Input market data.
        window_size (int): Window for pivot detection.
        tolerance_horiz (float): Tolerance for clustering horizontal levels.
        tolerance_trend (float): Tolerance for points on a trend line.

    Returns:
        dict: A dictionary containing all identified market structures.
              Keys: 'horizontal_support', 'horizontal_resistance', 
                    'trendline_support', 'trendline_resistance',
                    'flipped_to_support', 'flipped_to_resistance'.
    """
    # 1. Find standard levels first
    support_levels = find_levels(df, is_support=True, window_size=window_size, tolerance=tolerance_horiz)
    resistance_levels = find_levels(df, is_support=False, window_size=window_size, tolerance=tolerance_horiz)

    # 2. Find flipped levels based on the standard levels
    flipped_to_support = find_flipped_levels(df, resistance_levels, is_support_flip=True, window_size=window_size, tolerance=tolerance_horiz)
    flipped_to_resistance = find_flipped_levels(df, support_levels, is_support_flip=False, window_size=window_size, tolerance=tolerance_horiz)
    
    # 3. Find trend lines
    support_trends = find_trend_lines(df, is_support=True, window_size=window_size, tolerance=tolerance_trend)
    resistance_trends = find_trend_lines(df, is_support=False, window_size=window_size, tolerance=tolerance_trend)
    
    market_structure = {
        "horizontal_support": sorted([s for s in support_levels if s not in flipped_to_resistance]),
        "horizontal_resistance": sorted([r for r in resistance_levels if r not in flipped_to_support]),
        "flipped_support": sorted(flipped_to_support),
        "flipped_resistance": sorted(flipped_to_resistance),
        "trendline_support": support_trends,
        "trendline_resistance": resistance_trends
    }
    
    return market_structure

async def plot_market_structure(df: pd.DataFrame, market_structure: dict, asset: str, timestamp: str, selected_strategy: str):
    """
    Plots the candlestick chart along with the provided market structure.
    
    Args:
        df (pd.DataFrame): The market data.
        market_structure (dict): The dictionary of levels and lines from analyze_market_structure.
    """
    plt.style.use('dark_background')
    fig, ax = plt.subplots(figsize=(15, 8))

    # Plot candlestick
    ax.plot(df.index, df['close'], color='gray', alpha=0.7, label='Close Price')
    for idx, row in df.iterrows():
        color = 'cyan' if row['close'] >= row['open'] else 'magenta'
        ax.plot([idx, idx], [row['low'], row['high']], color=color, linewidth=1, zorder=1)
        ax.plot([idx, idx], [row['open'], row['close']], color=color, linewidth=4, zorder=1)

    plot_end_idx = df.index[-1]

    # --- Plotting with Labels ---
    def plot_line_with_label(level, color, linestyle, label_prefix):
        ax.axhline(y=level, color=color, linestyle=linestyle, linewidth=1.2, zorder=2)
        ax.text(plot_end_idx + 1, level, f" {label_prefix} {level:.4f}", va='center', color=color, fontsize=9)

    # support_levels = market_structure['horizontal_support']
    # resistance_levels = market_structure['horizontal_resistance']
        
    # # Plot horizontal levels
    # for level in support_levels:
    #     ax.axhline(y=level, color='lime', linestyle='--', linewidth=1.2, label=f'Support {level:.4f}')
    # for level in resistance_levels:
    #     ax.axhline(y=level, color='red', linestyle='--', linewidth=1.2, label=f'Resistance {level:.4f}')

    for level in market_structure["horizontal_support"]:
        plot_line_with_label(level, 'lime', '--', 'Sup:')
    for level in market_structure["horizontal_resistance"]:
        plot_line_with_label(level, 'red', '--', 'Res:')
    for level in market_structure["flipped_support"]:
        plot_line_with_label(level, 'cyan', ':', 'Flip Sup:') # Dotted Cyan for Flipped Support
    for level in market_structure["flipped_resistance"]:
        plot_line_with_label(level, 'orange', ':', 'Flip Res:') # Dotted Orange for Flipped Resistance

    # support_trends = market_structure['trendline_support']
    # resistance_trends = market_structure['trendline_resistance']
        
    # # Plot trend lines
    # for trend in support_trends:
    #     points = trend['points']
    #     x = [p['idx'] for p in points]
    #     y = [p['price'] for p in points]
    #     # Extend the line
    #     line_x = np.arange(x[0], df.index[-1])
    #     line_y = y[0] + trend['slope'] * (line_x - x[0])
    #     ax.plot(line_x, line_y, color='lime', linestyle='-', linewidth=1.5)

    # for trend in resistance_trends:
    #     points = trend['points']
    #     x = [p['idx'] for p in points]
    #     y = [p['price'] for p in points]
    #     # Extend the line
    #     line_x = np.arange(x[0], df.index[-1])
    #     line_y = y[0] + trend['slope'] * (line_x - x[0])
    #     ax.plot(line_x, line_y, color='red', linestyle='-', linewidth=1.5)

    # Plot trend lines
    # for trend in market_structure["trendline_support"]:
    #     points = trend['points']
    #     line_x = np.arange(points[0]['idx'], plot_end_idx + 1)
    #     line_y = points[0]['price'] + trend['slope'] * (line_x - points[0]['idx'])
    #     ax.plot(line_x, line_y, color='lime', linestyle='-', linewidth=1.5, zorder=2)

    # for trend in market_structure["trendline_resistance"]:
    #     points = trend['points']
    #     line_x = np.arange(points[0]['idx'], plot_end_idx + 1)
    #     line_y = points[0]['price'] + trend['slope'] * (line_x - points[0]['idx'])
    #     ax.plot(line_x, line_y, color='red', linestyle='-', linewidth=1.5, zorder=2)
        
    ax.set_title("Market Structure Analysis (with Flips and Labels)")
    ax.set_ylabel("Price")
    ax.set_xlabel("Date/Time Index")
    ax.grid(True, linestyle='--', alpha=0.2)
    plt.margins(x=0.08) # Add space on the right for labels
    
    # Create output directory
    output_dir = 'plots'
    os.makedirs(output_dir, exist_ok=True)
    filename = f"{output_dir}/{selected_strategy}_{asset}_time_{timestamp}.png"
    await asyncio.sleep(0)
    plt.savefig(filename)

def check_trade_conditions(current_price: float, current_index: int, market_structure: dict, proximity_pct: float = 0.005):
    """
    Analyzes trade conditions against S/R levels and provides two decision sets:
    1. The primary decision based only on horizontal and flipped levels.
    2. A hypothetical decision that includes trend lines as hard rules.

    Args:
        current_price (float): The current market price.
        current_index (int): The index of the current candle.
        market_structure (dict): The dictionary of levels from analyze_market_structure.
        proximity_pct (float): The percentage to define "nearness" to a level.

    Returns:
        dict: A nested dictionary containing 'decision_current' and 'decision_with_trends'.
    """
    # --- Step 1: Find all nearby zones of each type ---
    
    nearby_hr = [ # Horizontal Resistance
        {'type': 'Resistance', 'name': 'Horizontal Resistance', 'value': l, 'distance': abs(l - current_price) / current_price}
        for l in market_structure['horizontal_resistance']
        if current_price <= l and (l - current_price) / current_price < proximity_pct
    ]
    nearby_fr = [ # Flipped Resistance
        {'type': 'Resistance', 'name': 'Flipped Resistance', 'value': l, 'distance': abs(l - current_price) / current_price}
        for l in market_structure['flipped_resistance']
        if current_price <= l and (l - current_price) / current_price < proximity_pct
    ]
    nearby_hs = [ # Horizontal Support
        {'type': 'Support', 'name': 'Horizontal Support', 'value': l, 'distance': abs(l - current_price) / current_price}
        for l in market_structure['horizontal_support']
        if current_price >= l and (current_price - l) / current_price < proximity_pct
    ]
    nearby_fs = [ # Flipped Support
        {'type': 'Support', 'name': 'Flipped Support', 'value': l, 'distance': abs(l - current_price) / current_price}
        for l in market_structure['flipped_support']
        if current_price >= l and (current_price - l) / current_price < proximity_pct
    ]

    nearby_tr = [] # Trendline Resistance
    for trend in market_structure['trendline_resistance']:
        p1 = trend['points'][0]
        line_val = p1['price'] + trend['slope'] * (current_index - p1['idx'])
        if current_price <= line_val and (line_val - current_price) / current_price < proximity_pct:
            nearby_tr.append({'type': 'Resistance', 'name': 'Trend Line Resistance', 'value': line_val, 'distance': abs(line_val - current_price) / current_price})

    nearby_ts = [] # Trendline Support
    for trend in market_structure['trendline_support']:
        p1 = trend['points'][0]
        line_val = p1['price'] + trend['slope'] * (current_index - p1['idx'])
        if current_price >= line_val and (current_price - line_val) / current_price < proximity_pct:
            nearby_ts.append({'type': 'Support', 'name': 'Trend Line Support', 'value': line_val, 'distance': abs(current_price - line_val) / current_price})

    # --- Step 2: Define a helper function to generate decisions from zones ---
    
    def _determine_decision(resistances, supports):
        all_zones = resistances + supports
        
        # If no zones are nearby, all trades are allowed.
        if not all_zones:
            return {
                'current_price': current_price,
                'allow_buy': True, 'buy_reason': "Clear",
                'allow_sell': True, 'sell_reason': "Clear"
            }
        
        # Find the single closest zone to the price.
        closest_zone = min(all_zones, key=lambda x: x['distance'])
        
        # If the closest zone is a SUPPORT, block sells and allow buys.
        if closest_zone['type'] == 'Support':
            return {
                'current_price': current_price,
                'allow_buy': True,
                'buy_reason': "Clear",
                'allow_sell': False,
                'sell_reason': f"Blocked by {closest_zone['name']} at ~{closest_zone['value']:.4f}"
            }
        
        # If the closest zone is a RESISTANCE, block buys and allow sells.
        elif closest_zone['type'] == 'Resistance':
            return {
                'current_price': current_price,
                'allow_buy': False,
                'buy_reason': f"Blocked by {closest_zone['name']} at ~{closest_zone['value']:.4f}",
                'allow_sell': True,
                'sell_reason': "Clear"
            }

    # --- Step 3: Calculate the two different decision sets ---
    
    # Decision 1: The "real" decision using only horizontal and flipped levels
    current_resistances = nearby_hr + nearby_fr
    current_supports = nearby_hs + nearby_fs
    decision_current = _determine_decision(current_resistances, current_supports)

    # Decision 2: The hypothetical decision including trend lines
    all_resistances = current_resistances + nearby_tr
    all_supports = current_supports + nearby_ts
    decision_with_trends = _determine_decision(all_resistances, all_supports)

    return {
        'decision_current': decision_current,
        'decision_with_trends': decision_with_trends
    }

def find_flipped_levels(df: pd.DataFrame, original_levels: list, is_support_flip: bool, window_size: int = 5, tolerance: float = 0.005):
    """
    Identifies levels that have "flipped" from support to resistance or vice-versa.

    Args:
        df (pd.DataFrame): The market data.
        original_levels (list): The list of pre-identified support or resistance levels.
        is_support_flip (bool): True to check for resistance flipping to support, 
                                False for support flipping to resistance.
        window_size (int): The window for pivot detection.
        tolerance (float): The tolerance for a price to be considered "at" a level.

    Returns:
        list: A list of prices for levels that have flipped.
    """
    flipped_levels = []
    
    for level in original_levels:
        # Find the index of the last time this level acted as its original role
        if is_support_flip: # Original role was RESISTANCE
            price_col_original = 'high'
            pivots_original = df[price_col_original] == df[price_col_original].rolling(window_size*2+1, center=True).max()
            relevant_pivots = df[(pivots_original) & (abs(df[price_col_original] - level) / level < tolerance)]
        else: # Original role was SUPPORT
            price_col_original = 'low'
            pivots_original = df[price_col_original] == df[price_col_original].rolling(window_size*2+1, center=True).min()
            relevant_pivots = df[(pivots_original) & (abs(df[price_col_original] - level) / level < tolerance)]

        if relevant_pivots.empty:
            continue
            
        last_original_pivot_idx = relevant_pivots.index[-1]
        
        # Data after the last original touch
        df_after = df.loc[last_original_pivot_idx + 1:]
        
        # Check for a break of the level
        if is_support_flip: # Break ABOVE resistance
            break_occurred = (df_after['close'] > level).any()
        else: # Break BELOW support
            break_occurred = (df_after['close'] < level).any()
            
        if not break_occurred:
            continue
            
        # Check for a retest in the new role
        if is_support_flip: # Retest as SUPPORT (pivot low)
            price_col_new = 'low'
            pivots_new = df_after[price_col_new] == df_after[price_col_new].rolling(window_size*2+1, center=True).min()
            retest_pivots = df_after[(pivots_new) & (abs(df_after[price_col_new] - level) / level < tolerance)]
        else: # Retest as RESISTANCE (pivot high)
            price_col_new = 'high'
            pivots_new = df_after[price_col_new] == df_after[price_col_new].rolling(window_size*2+1, center=True).max()
            retest_pivots = df_after[(pivots_new) & (abs(df_after[price_col_new] - level) / level < tolerance)]
            
        if not retest_pivots.empty:
            flipped_levels.append(level)
            
    return list(set(flipped_levels)) # Return unique levels<|MERGE_RESOLUTION|>--- conflicted
+++ resolved
@@ -34,15 +34,9 @@
     +3: 'Africa/Nairobi' # UTC+3
 }
 
-<<<<<<< HEAD
-TRADE_EXECUTION_BUFFER: float = 0.5  # Seconds to subtract from wait time for API preparation
-ROOT_PATH = Path(__file__).parents[1]
-CONFIG_PATH = f'{ROOT_PATH}/assets/telegramCredentials.json'
-=======
 TRADE_EXECUTION_BUFFER: float = -0.  # Seconds to subtract from wait time for API preparation
 ROOT_PATH = Path(__file__).parents[1]
 CONFIG_PATH = f'{ROOT_PATH}/assets/env/telegramCredentials.json'
->>>>>>> 8d181b83
 
 
 class TimeZoneError(ValueError):
