"""
Youseff Trading Bot Module

This module implements a Telegram bot that monitors specific channels for trading signals
and executes trades on PocketOption platform using the Martingale strategy.
"""

import logging
import re
import asyncio
import traceback
from typing import Optional

from src.utils import waiting_time, safe_trade, \
    find_trade_in_opened_deals, get_trade_result, determine_trade_result


class YoussefTradingBot:
    """
    Trading bot that monitors Telegram channels for signals and executes trades on PocketOption.
    """

    def __init__(self, pocket_option):
        """Initialize the trading bot with configuration and credentials."""
<<<<<<< HEAD
        setup_logging(SESSION_NAME)
        self.credentials = load_credentials()
        self.chats = load_chats()
        self.client = setup_client(SESSION_NAME, self.credentials['id'], self.credentials['hash'])
        self.pocket_option = PocketOptionAPI('real')
=======
        self.SESSION_NAME = 'Youseff'
        self.TIMEZONE_OFFSET = -4
        self.DO_MARTINGALE = True # To control if we will going to Martingale or not because it is not working properly actually, set to True if want to go to Martingale
        self.MAX_RETRY = 2
        self.pocket_option = pocket_option
>>>>>>> 8d181b83

    async def handle_trade_execution(self, message: str) -> bool:
        """
        Process trading signals and execute trades based on message content.

        Args:
            message: Raw message text from Telegram

        Returns:
            bool: True if trade execution was successful, False otherwise
        """
        # Extract trading parameters
        action, asset, entry = self.parse_trading_signal(message)
        if not all([action, asset, entry]):
            return False

        channel = self.SESSION_NAME
        retry = 0
<<<<<<< HEAD
        amount = 4.0
=======
        amount = 2.0
>>>>>>> 8d181b83
        expiration = 5 * 60  # 5 minutes

        # Initialize trade data
        self.pocket_option.set_channel_data(channel, {
            'action': action,
            'asset': asset,
            'expiration': expiration,
            'amount': amount,
        })

        logging.info(f"YoussefTrading.py Trade parameters: {self.pocket_option.get_channel_data(channel)}")

        # Execute trade with Martingale strategy
        while retry <= self.MAX_RETRY:
            if retry > 0 or await waiting_time(entry, timezone_offset=self.TIMEZONE_OFFSET):
                try:
                    success = await self.execute_trade_cycle(channel, retry)
                    if success:
                        return True
                    elif success is None:
                        return False
                    if not self.DO_MARTINGALE:
                        logging.warning(f'YoussefTrading.py Martingale needed here but not activated. Stop on retry {retry}')
                        return False
                    retry += 1
                    amount *= 2
                    self.pocket_option.set_value(channel, 'retry', retry)
                    self.pocket_option.set_value(channel, 'amount', amount)
                except Exception as e:
                    traceback_exception = traceback.format_exc()
                    logging.error(f'YoussefTrading.py Trade cycle failed: {e}', traceback_exception)
                    break
            else:
                logging.warning(f'YoussefTrading.py Entry time has passed : {message}')
                self.pocket_option.remove_channel_data(channel)
                break

        self.cleanup_channel_data(channel, retry)
        return False

    @staticmethod
    def parse_trading_signal(message: str) -> tuple[Optional[str], Optional[str], Optional[str]]:
        """
        Parse trading signal from message text.

        Returns:
            tuple: (action, asset, entry_time)
        """
        action = entry = asset = None

        # Verify message format
        if not re.search(r'Martingale levels', message, re.IGNORECASE):
            return action, asset, entry

        # Extract action
        action_match = re.search(r'(BUY|SELL)', message, re.IGNORECASE)
        if action_match:
            action = action_match.group(1)

        # Extract asset
        asset_match = re.search(r'([A-Z]{3})/.*([A-Z]{3}).*OTC', message)
        if asset_match:
            asset = f'{asset_match.group(1)}{asset_match.group(2)}_otc'

        # Extract entry time
        entry_match = re.search(r'(\d{1,2}:\d{2})', message)
        if entry_match:
            entry = entry_match.group(1)

        return action, asset, entry

    async def execute_trade_cycle(self, channel: str, retry: int) -> Optional[bool]:
        """
        Execute a complete trade cycle including verification and result checking.

        Returns:
            bool: True if trade was successful, False otherwise
        """
        martingale_message = ''
        if retry > 0:
            martingale_message = f'MARTINGALE {retry} '
        logging.info(f'YoussefTrading.py {martingale_message}INITIATE TRADE')

        trade_id = await safe_trade(self.pocket_option, channel)

        if not trade_id:
            trade_id = await find_trade_in_opened_deals(self.pocket_option, channel)
            if not trade_id:
                return None

        logging.info(f'YoussefTrading.py {martingale_message}TRADE PLACED SUCCESSFULLY: "{trade_id}" AND WAITING FOR RESPONSE')

        expiration = int(self.pocket_option.get_value(channel, 'expiration')) - 5
        logging.info(f'YoussefTrading.py Waiting for the expiration time minus 5 seconds : {expiration}')
        await asyncio.sleep(expiration)

        trade_data = await get_trade_result(self.pocket_option, trade_id)
        if not trade_data:
            return None

        trade_result = determine_trade_result(trade_data)
        logging.info(f'YoussefTrading.py Trade result: {trade_result}')

        if trade_result in ['win', 'draw']:
            logging.info(f'YoussefTrading.py Trade successful: {trade_result}')
            self.pocket_option.remove_channel_data(channel)
            return True
        elif trade_result != 'lose' and trade_result != 'loss':
            return None

        message_retrying = ', retrying...' if retry < self.MAX_RETRY else ''
        logging.warning(f'YoussefTrading.py {martingale_message}Trade {trade_id} failed ({trade_result}){message_retrying}')
        return False

    def cleanup_channel_data(self, channel: str, retry: int) -> None:
        """Clean up channel data after trade completion or failure."""
        if self.pocket_option.has_channel(channel):
            current_retry = self.pocket_option.get_value(channel, 'retry')
            if current_retry is not None and current_retry > self.MAX_RETRY:
                self.pocket_option.remove_channel_data(channel)

    async def start(self, message) -> None:
        """Start the trading bot."""
        await self.handle_trade_execution(message)<|MERGE_RESOLUTION|>--- conflicted
+++ resolved
@@ -22,19 +22,11 @@
 
     def __init__(self, pocket_option):
         """Initialize the trading bot with configuration and credentials."""
-<<<<<<< HEAD
-        setup_logging(SESSION_NAME)
-        self.credentials = load_credentials()
-        self.chats = load_chats()
-        self.client = setup_client(SESSION_NAME, self.credentials['id'], self.credentials['hash'])
-        self.pocket_option = PocketOptionAPI('real')
-=======
         self.SESSION_NAME = 'Youseff'
         self.TIMEZONE_OFFSET = -4
         self.DO_MARTINGALE = True # To control if we will going to Martingale or not because it is not working properly actually, set to True if want to go to Martingale
         self.MAX_RETRY = 2
         self.pocket_option = pocket_option
->>>>>>> 8d181b83
 
     async def handle_trade_execution(self, message: str) -> bool:
         """
@@ -53,11 +45,7 @@
 
         channel = self.SESSION_NAME
         retry = 0
-<<<<<<< HEAD
-        amount = 4.0
-=======
         amount = 2.0
->>>>>>> 8d181b83
         expiration = 5 * 60  # 5 minutes
 
         # Initialize trade data
